--- conflicted
+++ resolved
@@ -600,7 +600,6 @@
 		self::assertEquals([], $result);
 	}
 
-<<<<<<< HEAD
 	public function testFlatten(): void {
 		$elements = [
 			[1, 2],
@@ -617,8 +616,6 @@
 		);
 	}
 
-=======
->>>>>>> 205a3332
 	private function assertStreamIsNotConsumableAnymore(Stream $remaining_stream): void {
 		$this->expectException(\Exception::class);
 		$this->expectExceptionMessage('Cannot rewind a generator that was already run');
